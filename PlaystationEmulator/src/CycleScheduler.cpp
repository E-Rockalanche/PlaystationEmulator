--- conflicted
+++ resolved
@@ -7,11 +7,7 @@
 
 void CycleScheduler::AddCycles( uint32_t cycles ) noexcept
 {
-<<<<<<< HEAD
-	dbExpects( !m_inUpdate ); // update callback should not add cycles
-=======
 	dbExpects( !m_inUpdate ); // unsafe to add cycles while updating
->>>>>>> 74324caa
 
 	m_cycles += cycles;
 	while ( m_cycles >= m_cyclesUntilEvent )
@@ -28,26 +24,9 @@
 
 void CycleScheduler::UpdateCycles( uint32_t cycles ) noexcept
 {
-<<<<<<< HEAD
-	dbExpects( !m_inUpdate ); // update callback should not call the cycle scheduler
-
-	if ( m_cycles > 0 )
-	{
-		UpdateSubscriberCycles( m_cycles );
-		m_cycles = 0;
-	}
-}
-
-void CycleScheduler::UpdateSubscriberCycles( uint32_t cycles ) noexcept
-{
-	dbExpects( !m_inUpdate ); // update callback should not call the cycle scheduler
-	dbExpects( cycles > 0 ); // can't update 0 cycles
-	dbExpects( cycles <= m_cyclesUntilEvent ); // can't update more cycles than what's expected
-=======
 	dbExpects( !m_inUpdate ); // cannot recursively call UpdateCycles()
 	dbExpects( cycles > 0 );
 	dbExpects( cycles <= m_cyclesUntilEvent );
->>>>>>> 74324caa
 
 	m_inUpdate = true;
 
