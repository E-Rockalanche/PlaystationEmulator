#include "CDRomDrive.h"

#include "EventManager.h"
#include "InterruptControl.h"

namespace PSX
{

namespace
{

struct RequestRegister
{
	enum : uint8_t
	{
		WantCommandInterrupt = 1u << 5,
		WantData = 1u << 7
	};
};

struct InterruptFlag
{
	enum : uint8_t
	{
		Response = 0x7u,
		Unknown = 1u << 3,
		CommandStart = 1u << 4, // INT10h Command Start (when INT10h requested via 1F801803h.Index0.Bit5)
		AlwaysOne = 0x7u << 5,
		ResetParameterFifo = 1u << 6
	};
};

struct AudioVolumeApply
{
	enum : uint8_t
	{
		MuteADPCM = 1,
		ChangeAudioVolume = 1 << 5
	};
};

enum class TestFunction : uint8_t
{
	ForceMotorClockwise = 0x00,
	ForceMotorAnticlockwise = 0x01,
	ForceMotorAnticlockwise2 = 0x02,
	ForceMotorOff = 0x03,
	StartSCEx = 0x04,
	StopSCEx = 0x05,
	AdjustRamBalance = 0x06,
	AdjustRamGain = 0x07,
	AdjustRamBalanceOnly = 0x08,

	ForceMotorAnticlockwise3 = 0x10,
	MoveLensUp = 0x11,
	MoveLensDown = 0x12,
	MoveLensOutward = 0x13,
	MoveLensInward = 0x14,
	MoveLensOutInMotorOff = 0x15,

	ForceMotorClockwise2 = 0x17,
	ForceMotorAnticlockwise4 = 0x18,

	GetVersion = 0x20,
	GetDriveSwitches = 0x21,
	GetRegionId = 0x22,
	GetChipServoAmpId = 0x23,
	GetChipSignalProcessorId = 0x24,
	GetChipDecoderId = 0x25,

	ServoSignalSend = 0x50,
	ServoSignalSendWithResponse = 0x51,

	HC05SubCpuReadRamAndIoPorts = 0x60,

	DecoderReadOneRegister = 0x71,
	DecoderWriteOneRegister = 0x72,
	DecoderReadMultipleRegisters = 0x73,
	DecoderWriteMultipleRegisters = 0x74,
	DecoderGetHostTransferInfo = 0x75,
	DecoderPrepareTransfer = 0x76
};

} // namespace

CDRomDrive::CDRomDrive( InterruptControl& interruptControl, EventManager& eventManager )
	: m_interruptControl{ interruptControl }
{
	m_commandEvent = eventManager.CreateEvent( "CDRomDrive command event", [this]( auto )
		{
			ExecuteCommand();
		} );

	m_secondResponseEvent = eventManager.CreateEvent( "CDRomDrive second response", [this]( auto )
		{
			ExecuteSecondResponse();
		} );

	m_driveEvent = eventManager.CreateEvent( "CDRomDrive drive event", [this]( auto )
		{
			ExecuteDrive();
		} );
}

CDRomDrive::~CDRomDrive() = default;

void CDRomDrive::Reset()
{
	m_commandEvent->Cancel();
	m_secondResponseEvent->Cancel();
	m_driveEvent->Cancel();

	m_driveState = DriveState::Idle;

	m_index = 0;
	m_interruptEnable = 0;
	m_interruptFlags = 0;
	m_queuedInterrupt = 0;

	m_pendingCommand = Command::Invalid;
	m_secondResponseCommand = Command::Invalid;

	m_status.value = 0;
	m_mode.value = 0;

	m_file = 0;
	m_channel = 0;

	m_track = 0;
	m_trackIndex = 0;
	m_trackLocation = {};
	m_seekLocation = {};

	m_currentSector = 0;

	m_firstTrack = 0;
	m_lastTrack = 0;

	m_muteADPCM = true;

	m_parameterBuffer.Reset();
	m_responseBuffer.Reset();
	m_secondResponseBuffer.Reset();
	m_dataBuffer.Reset();

	for ( auto& sector : m_sectorBuffers )
	{
		sector.bytes.fill( 0 );
		sector.size = 0;
	}

	m_readSectorBuffer = 0;
	m_writeSectorBuffer = 0;

	m_pendingSeek = false;
	m_pendingRead = false;
}

uint8_t CDRomDrive::Read( uint32_t registerIndex ) noexcept
{
	dbExpects( m_index < 4 );

	switch ( registerIndex )
	{
		case 0:
		{
			// TODO: XA_ADPCM fifo empty
			const uint8_t status = m_index |
				( (uint8_t)m_parameterBuffer.Empty() << 3 ) |
				( (uint8_t)!m_parameterBuffer.Full() << 4 ) |
				( (uint8_t)!m_responseBuffer.Empty() << 5 ) |
				( (uint8_t)!m_dataBuffer.Empty() << 6 ) |
				( (uint8_t)CommandTransferBusy() << 7 );

			dbLog( "CDRomDrive::Read() -- status [%X]", status );
			return status;
		}

		case 1: // response FIFO (all indices)
		{
			if ( !m_responseBuffer.Empty() )
			{
				const uint8_t value = m_responseBuffer.Pop();
				dbLog( "CDRomDrive::Read() -- response FIFO [%X]", value );
				return value;
			}
			else
			{
				dbLog( "CDRomDrive::Read() -- response FIFO is empty" );
				return 0;
			}
		}

		case 2: // data FIFO (all indices) 8 or 16 bit
			dbBreakMessage( "CDRomDrive::Read() -- use ReadDataFifo() to read variable amount of data" );
			return 0;

		case 3:
			switch ( m_index )
			{
				case 0:
				case 2:
					// interrupt enable
					dbLog( "CDRomDrive::Read() -- interrupt enable [%X]", m_interruptEnable );
					return m_interruptEnable;

				case 1:
				case 3:
					// interrupt flag
					dbLog( "CDRomDrive::Read() -- interrupt flags [%X]", m_interruptFlags | InterruptFlag::AlwaysOne );
					return m_interruptFlags | InterruptFlag::AlwaysOne;
			}
			break;
	}

	dbBreak();
	return 0;
}

void CDRomDrive::Write( uint32_t registerIndex, uint8_t value ) noexcept
{
	dbExpects( m_index < 4 );

	switch ( registerIndex )
	{
		case 0:
			dbLog( "CDRomDrive::Write() -- index [%u]", value );
			m_index = value % 4;
			break;

		case 1:
			switch ( m_index )
			{
				case 0: // command register
					dbLog( "CDRomDrive::Write() -- send command [%X]", value );
					SendCommand( static_cast<Command>( value ) );
					break;

				case 1: // sound map data out
					dbLog( "CDRomDrive::Write() -- sound map data out [%X]", value );
					break;

				case 2: // sound map coding info
					dbLog( "CDRomDrive::Write() -- sound map coding info [%X]", value );
					break;

				case 3: // audio volume for right-cd-out to right-spu-input
					dbLog( "CDRomDrive::Write() -- right-cd-out to right-spu-input [%X]", value );
					break;
			}
			break;

		case 2:
			switch ( m_index )
			{
				case 0: // parameter fifo
					dbLog( "CDRomDrive::Write() -- paramater [%X]", value );
					m_parameterBuffer.Push( value );
					break;

				case 1: // interrupt enable
					dbLog( "CDRomDrive::Write() -- interrupt enable [%X]", value );
					m_interruptEnable = value;
					CheckInterrupt();
					break;

				case 2: // left-cd-out to left-spu-input
					dbLog( "CDRomDrive::Write() -- left-cd-out to left-spu-input [%X]", value );
					break;

				case 3: // right-cd-out to left-cd-input
					dbLog( "CDRomDrive::Write() -- right-cd-out to left-cd-input [%X]", value );
					break;
			}
			break;

		case 3:
			switch ( m_index )
			{
				case 0: // request register
				{
					dbLog( "CDRomDrive::Write() -- request [%X]", value );

					if ( value & RequestRegister::WantData )
					{
						LoadDataFifo();
					}
					else
					{
						dbLog( "\tclearing data FIFO" );
						m_dataBuffer.Clear();
					}
					break;
				}

				case 1: // ack interrupt flags
				{
					dbLog( "CDRomDrive::Write() -- interrupt flag [%X]", value );
					m_interruptFlags = m_interruptFlags & ~value;

					if ( value & InterruptFlag::ResetParameterFifo )
						m_parameterBuffer.Clear();

					if ( m_interruptFlags == 0 )
					{
						if ( m_queuedInterrupt != 0 )
						{
							ShiftQueuedInterrupt();
						}
						else
						{
							CheckPendingCommand();
						}
					}
					break;
				}

				case 2: // audio volume for left-cd-out to right-spu-input
					dbLog( "CDRomDrive::Write() -- left-cd-out to right-spu-input [%X]", value );
					break;

				case 3: // audio volume apply (write bit5=1)
				{
					dbLog( "CDRomDrive::Write() -- audio volume apply" );
					m_muteADPCM = value & AudioVolumeApply::MuteADPCM;

					if ( value & AudioVolumeApply::ChangeAudioVolume )
						dbLog( "changing audio volume" );

					break;
				}
			}
			break;
	}
}

void CDRomDrive::SetCDRom( std::unique_ptr<CDRom> cdrom )
{
	m_cdrom = std::move( cdrom );

	if ( m_cdrom )
		StartMotor();
	else
		StopMotor();
}

void CDRomDrive::SendCommand( Command command ) noexcept
{
	if ( CommandTransferBusy() )
	{
		dbLogWarning( "CDRomDrive::SendCommand() -- Command transfer is busy. Canceling first response" );
		m_commandEvent->Cancel();
	}

	if ( m_secondResponseCommand != Command::Invalid )
	{
		dbLogWarning( "CDRomDrive::SendCommand() -- Canceling second response [%X]", m_secondResponseCommand );
		m_secondResponseCommand = Command::Invalid;
		m_secondResponseEvent->Cancel();
	}

	m_pendingCommand = command;
	CheckPendingCommand();
}

void CDRomDrive::QueueSecondResponse( Command command, cycles_t cycles = 0x0004a00 ) noexcept // default ticks value is placeholder
{
	dbExpects( m_secondResponseCommand == Command::Invalid );
	m_secondResponseCommand = command;
	m_secondResponseEvent->Schedule( cycles );
}

void CDRomDrive::ScheduleDriveEvent( DriveState driveState, cycles_t cycles ) noexcept
{
	dbExpects( m_driveState == DriveState::Idle );
	m_driveState = driveState;
	m_driveEvent->Schedule( cycles );
}

void CDRomDrive::CheckPendingCommand() noexcept
{
	// latest command doesn't send until the interrupt are cleared
	if ( m_pendingCommand != Command::Invalid && m_interruptFlags == 0 )
		m_commandEvent->Schedule( GetFirstResponseCycles( m_pendingCommand ) );
}

void CDRomDrive::CheckInterrupt() noexcept
{
	if ( ( m_interruptFlags & m_interruptEnable ) != 0 )
		m_interruptControl.SetInterrupt( Interrupt::CDRom );
}

void CDRomDrive::ShiftQueuedInterrupt() noexcept
{
	dbExpects( m_interruptFlags == 0 );
	m_interruptFlags = std::exchange( m_queuedInterrupt, uint8_t( 0 ) );
	m_responseBuffer = m_secondResponseBuffer;
	m_secondResponseBuffer.Clear();
	CheckInterrupt();
}

void CDRomDrive::StartMotor() noexcept
{
	if ( m_driveState != DriveState::StartingMotor && !m_status.motorOn )
	{
		ScheduleDriveEvent( DriveState::StartingMotor, CpuCyclesPerSecond );
	}
}

void CDRomDrive::StopMotor() noexcept
{
	m_status.read = false;
	m_status.seek = false;
	m_status.play = false;
	m_status.motorOn = false;

	m_driveState = DriveState::Idle;
	m_driveEvent->Cancel();

	if ( m_cdrom )
		m_cdrom->Seek( 0 ); // seek to beginning of track 1
}

void CDRomDrive::BeginSeeking() noexcept
{
	if ( !m_pendingSeek )
		dbLogWarning( "CDRomDrive::BeginSeeking -- no seek location set" );

	m_pendingSeek = false;

	m_status.read = false;
	m_status.play = false;
	m_status.seek = true;

	ScheduleDriveEvent( DriveState::Seeking, GetSeekCycles() );

	dbAssert( m_cdrom );
	m_cdrom->Seek( m_seekLocation.GetLogicalSector() );
}

void CDRomDrive::BeginReading() noexcept
{
	ClearSectorBuffers();

	if ( m_pendingSeek )
	{
		m_pendingRead = true;
		BeginSeeking();
		return;
	}

	if ( IsSeeking() )
	{
		m_pendingRead = true;
		return;
	}

	m_pendingRead = false;

	m_status.seek = false;
	m_status.play = false;
	m_status.read = true;

	m_readSectorBuffer = 0;
	m_writeSectorBuffer = 0;

	ScheduleDriveEvent( DriveState::Reading, GetReadCycles() );
}

#define COMMAND_CASE( command ) case Command::command:	command();	break

void CDRomDrive::ExecuteCommand() noexcept
{
	const Command command = std::exchange( m_pendingCommand, Command::Invalid );
	dbLog( "CDRomDrive::ExecuteCommand() -- [%X]", command );

	m_responseBuffer.Clear();

	switch ( command )
	{
		// Control commands

		case Command::SetFilter:
		{
			// Automatic ADPCM (CD-ROM XA) filter ignores sectors except those which have the same channel and file numbers in their subheader.
			// This is the mechanism used to select which of multiple songs in a single .XA file to play.
			dbBreak(); // TODO
			break;
		}

		case Command::SetMode:
		{
			// The "Ignore Bit" does reportedly force a sector size of 2328 bytes (918h), however, that doesn't seem to be true. Instead, Bit4 seems to cause the controller to ignore the sector size in Bit5
			// (instead, the size is kept from the most recent Setmode command which didn't have Bit4 set). Also, Bit4 seems to cause the controller to ignore the <exact> Setloc position
			// (instead, data is randomly returned from the "Setloc position minus 0..3 sectors"). And, Bit4 causes INT1 to return status.Bit3=set (IdError). Purpose of Bit4 is unknown?
			dbLog( "CDRomDrive::ExecuteCommand -- SetMode" );
			if ( m_parameterBuffer.Empty() )
			{
				SendError( ErrorCode::WrongNumberOfParameters );
			}
			else
			{
				m_mode.value = m_parameterBuffer.Pop();

				// TODO: handle speed change

				SendResponse();
			}

			break;
		}

		case Command::Init:
		{
			dbLog( "CDRomDrive::ExecuteCommand -- Init" );

			m_mode.value = 0;

			StartMotor();

			// abort commands
			m_pendingCommand = Command::Invalid;
			m_commandEvent->Cancel();
			m_secondResponseCommand = Command::Invalid;
			m_secondResponseEvent->Cancel();

			SendResponse();
			QueueSecondResponse( Command::Init );
			break;
		}

		case Command::Reset:
		{
			// Resets the drive controller, reportedly, same as opening and closing the drive door.
			// The command executes no matter if/how many parameters are used
			dbLog( "CDRomDrive::ExecuteCommnand -- reset" );

			m_secondResponseCommand = Command::Invalid;
			m_secondResponseEvent->Cancel();

			m_driveState = DriveState::Idle;
			m_driveEvent->Cancel();

			m_status.value = 0;
			m_status.motorOn = ( m_cdrom != nullptr );

			m_mode.value = 0;
			m_mode.sectorSize = true;

			m_pendingRead = false;
			m_pendingSeek = false;

			m_parameterBuffer.Clear();
			m_responseBuffer.Clear();
			m_secondResponseBuffer.Clear();
			m_dataBuffer.Clear();

			m_currentSector = 0;
			m_readSectorBuffer = 0;
			m_writeSectorBuffer = 0;

			for ( auto& sector : m_sectorBuffers )
			{
				sector.bytes.fill( 0 );
				sector.size = 0;
			}

			if ( m_cdrom )
				m_cdrom->Seek( 0 );

			// TODO: read TOC or change motor speed

			SendResponse();
			break;
		}

		case Command::MotorOn:
		{
			dbLog( "CDRomDrive::EecuteCommand -- motor on" );
			if ( m_status.motorOn )
			{
				SendError( ErrorCode::WrongNumberOfParameters );
			}
			else
			{
				if ( m_secondResponseCommand != Command::MotorOn )
				{
					if ( CanReadDisk() )
						StartMotor();

					QueueSecondResponse( Command::MotorOn );
				}

				SendResponse();
			}
			break;
		}

		case Command::Stop:
		{
			// Stops motor with magnetic brakes (stops within a second or so) (unlike power-off where it'd keep spinning for about 10 seconds),
			// and moves the drive head to the begin of the first track
			dbLog( "CDRomDrive::ExecuteCommand -- stop" );
			const uint32_t stopCycles = m_status.motorOn ? ( m_mode.doubleSpeed ? 25000000 : 13000000 ) : 7000;
			StopMotor();
			SendResponse();
			QueueSecondResponse( Command::Stop, stopCycles );
			break;
		}

		case Command::Pause:
		{
			// Aborts Reading and Playing, the motor is kept spinning, and the drive head maintains the current location within reasonable error
			dbLog( "CDRomDrive::ExecuteCommand -- pause" );

			m_driveState = DriveState::Idle;
			m_driveEvent->Cancel();

			m_status.read = false;
			m_status.play = false;
			m_status.seek = false;
			
			SendResponse();
			QueueSecondResponse( Command::Pause );
			break;
		}

		// Seek commands

		case Command::SetLoc:
		{
			if ( m_parameterBuffer.Size() < 3 )
			{
				SendError( ErrorCode::WrongNumberOfParameters );
			}
			else
			{
				const auto mm = m_parameterBuffer.Pop();
				const auto ss = m_parameterBuffer.Pop();
				const auto sect = m_parameterBuffer.Pop();
				dbLog( "CDRomDrive::SetLoc -- amm: %X, ass: %X, asect: %X", mm, ss, sect );

				if ( IsValidBCDAndLess( mm, CDRom::MinutesPerDiskBCD ) &&
					IsValidBCDAndLess( ss, CDRom::SecondsPerMinuteBCD ) &&
					IsValidBCDAndLess( sect, CDRom::SectorsPerSecondBCD ) )
				{
					// valid arguments
					m_seekLocation = CDRom::Location::FromBCD( mm, ss, sect );
					m_pendingSeek = true;
					SendResponse();
				}
				else
				{
					SendError( ErrorCode::InvalidArgument );
				}
			}
			break;
		}

		case Command::SeekL:
		case Command::SeekP:
		{
			const bool logical = ( command == Command::SeekL );
			dbLog( "CDRomDrive::ExecuteCommand -- %s", logical ? "SeekL" : "SeekP" );

			if ( IsSeeking() )
			{
				dbLogWarning( "CDRomDrive::Execute -- already seeking" );
				// TODO: update position while seeking
			}

			if ( CanReadDisk() )
			{
				BeginSeeking();
				SendResponse();
			}
			else
			{
				SendError( ErrorCode::CannotRespondYet );
			}
			break;
		}

		case Command::SetSession:
		{
			dbLog( "CDRomDrive::ExecuteCommand -- SetSession" );
			if ( m_parameterBuffer.Empty() )
			{
				SendError( ErrorCode::WrongNumberOfParameters );
			}
			else if ( !CanReadDisk() || m_driveState == DriveState::Reading || m_driveState == DriveState::Playing )
			{
				SendError( ErrorCode::CannotRespondYet );
			}
			else
			{
				const uint8_t session = m_parameterBuffer.Pop();
				if ( session != 0 )
				{
					// TODO: remember session parameter
					ScheduleDriveEvent( DriveState::ChangingSession, CpuCyclesPerSecond / 2 );
				}
				else
				{
					SendError( ErrorCode::InvalidArgument );
				}
			}
			break;
		}

		// Read Commands

		case Command::ReadN:
			// Read with retry. The command responds once with "stat,INT3", and then it's repeatedly sending "stat,INT1 --> datablock",
			// that is continued even after a successful read has occured; use the Pause command to terminate the repeated INT1 responses.

		case Command::ReadS:
			// Read without automatic retry. Not sure what that means... does WHAT on errors?
		{
			dbLog( "CDRomDrive::ExecuteCommand -- %s", ( command == Command::ReadN ) ? "ReadN" : "ReadS" );
			if ( !CanReadDisk() )
			{
				SendError( ErrorCode::CannotRespondYet );
			}
			else
			{
				if ( !m_pendingSeek && ( m_driveState == DriveState::Reading || ( IsSeeking() && m_pendingRead ) ) )
				{
					dbLog( "CDRomDRive::ExecuteCommand -- already reading" );
				}
				else
				{
					// TODO: update position while seeking
					BeginReading();
					SendResponse();
				}
			}
			break;
		}

		case Command::ReadTOC:
		{
			// Reread the Table of Contents of current session without reset. The command is rather slow, the second response appears after about 1 second delay.
			// The command itself returns only status information (to get the actual TOC info, use GetTD and GetTN commands).
			// Note: The TOC contains information about the tracks on the disk( not file names or so, that kind of information is obtained via Read commands ).
			// The TOC is read automatically on power - up, when opening / closing the drive door, and when changing sessions ( so, normally, it isn't required to use this command).
			dbBreak();
		}

		// Status commands

		case Command::GetStat:
		{
			// return status response
			SendResponse();

			// clear shell bit after sending status
			m_status.shellOpen = false;

			break;
		}

		case Command::GetParam:
		{
			dbLog( "CDRomDrive::GetParam" );
			SendResponse();
			m_responseBuffer.Push( m_mode.value );
			m_responseBuffer.Push( 0 ); // always zero
			m_responseBuffer.Push( m_file );
			m_responseBuffer.Push( m_channel );
			break;
		}

		case Command::GetLocL:
		{
			// Retrieves 4 - byte sector header, plus 4 - byte subheader of the current sector.GetlocL can be send during active Read commands
			// ( but, mind that the GetlocL - INT3 - response can't be received until any pending Read-INT1's are acknowledged ).
			// The PSX hardware can buffer a handful of sectors, the INT1 handler receives the <oldest> buffered sector, the GetlocL command
			// returns the header and subheader of the <newest> buffered sector.Note: If the returned <newest> sector number is much bigger than
			// the expected <oldest> sector number, then it's likely that a buffer overrun has occured.
			// GetlocL fails( with error code 80h ) when playing Audio CDs( or Audio Tracks on Data CDs ).These errors occur because Audio sectors
			// don't have any header/subheader (instead, equivalent data is stored in Subchannel Q, which can be read with GetlocP).
			// GetlocL also fails( with error code 80h ) when the drive is in Seek phase( such like shortly after a new ReadN / ReadS command ).
			// In that case one can retry issuing GetlocL( until it passes okay, ie.until the seek has completed ).During Seek, the drive seems to
			// decode only Subchannel position data( but no header / subheader data ), accordingly GetlocL won't work during seek (however, GetlocP does work during Seek).
			dbLog( "CDRomDrive::GetLocL" );

			if ( !CanReadDisk() || IsSeeking() )
			{
				SendError( ErrorCode::CannotRespondYet );
			}
			else
			{
				// return 4 byte sector header
				m_responseBuffer.Push( BinaryToBCD( m_seekLocation.minute ) );
				m_responseBuffer.Push( BinaryToBCD( m_seekLocation.second ) );
				m_responseBuffer.Push( BinaryToBCD( m_seekLocation.sector ) );
				m_responseBuffer.Push( 0 ); // mode?

				// return 4 byte subheader of the current sector
				m_responseBuffer.Push( m_file );
				m_responseBuffer.Push( m_channel );
				m_responseBuffer.Push( 0 ); // sm?
				m_responseBuffer.Push( 0 ); // ci?

				m_interruptFlags = InterruptResponse::First;
			}
			break;
		}

		case Command::GetLocP:
		{
			// Retrieves 8 bytes of position information from Subchannel Q with ADR=1.
			// Mainly intended for displaying the current audio position during Play. All results are in BCD.
			dbLog( "CDRomDrive::GetLocP" );

			if ( !CanReadDisk() )
			{
				SendError( ErrorCode::CannotRespondYet );
			}
			else
			{
				// TODO: update position while seeking

				m_responseBuffer.Push( m_track );
				m_responseBuffer.Push( m_trackIndex );
				m_responseBuffer.Push( BinaryToBCD( m_trackLocation.minute ) );
				m_responseBuffer.Push( BinaryToBCD( m_trackLocation.second ) );
				m_responseBuffer.Push( BinaryToBCD( m_trackLocation.sector ) );
				m_responseBuffer.Push( BinaryToBCD( m_seekLocation.minute ) );
				m_responseBuffer.Push( BinaryToBCD( m_seekLocation.second ) );
				m_responseBuffer.Push( BinaryToBCD( m_seekLocation.sector ) );
				m_interruptFlags = InterruptResponse::First;
			}
			break;
		}

		case Command::GetTrackNumber:
		{
			// Get first track number, and last track number in the TOC of the current Session.
			// The number of tracks in the current session can be calculated as (last-first+1).
			// The first track number is usually 01h in the first (or only) session,
			// and "last track of previous session plus 1" in further sessions.
			dbLog( "CDRomDrive::ExecuteCommand -- GetTrackNumber" );

			if ( CanReadDisk() )
			{
				SendResponse();
				m_responseBuffer.Push( m_firstTrack );
				m_responseBuffer.Push( m_lastTrack );
			}
			else
			{
				SendError( ErrorCode::CannotRespondYet );
			}
			break;
		}

		case Command::GetTD:
		{
			// For a disk with NN tracks, parameter values 01h..NNh return the start of the specified track,
			// parameter value 00h returns the end of the last track, and parameter values bigger than NNh return error code 10h.
			// The GetTD values are relative to Index = 1 and are rounded down to second boundaries
			if ( m_parameterBuffer.Empty() )
			{
				SendError( ErrorCode::WrongNumberOfParameters );
			}
			else if ( !CanReadDisk() )
			{
				SendError( ErrorCode::CannotRespondYet );
			}
			else
			{
				const auto track = m_parameterBuffer.Pop();
				dbLog( "CDRomDrive::ExecuteCommand -- GetTD [%X]", (uint32_t)track );

				// TODO: send error if track count is out of range

				dbBreak(); // TODO: get location of track from cue sheet

				SendResponse();
				m_responseBuffer.Push( 0 ); // mm
				m_responseBuffer.Push( 0 ); // ss
			}
			break;
		}

		case Command::GetQ:
		{
			dbBreak(); // TODO
		}

		case Command::GetID:
		{
			dbLog( "CDRomDrive::ExecuteCommand -- GetID" );
			if ( CanReadDisk() )
			{
				SendResponse();
				QueueSecondResponse( Command::GetID, 0x0004a00 ); // TODO: add ticks when waiting for motor
			}
			else
			{
				SendError( ErrorCode::CannotRespondYet );
			}
			break;
		}

		// CD audio commands

		case Command::Mute:
		{
			// Turn off audio streaming to SPU (affects both CD-DA and XA-ADPCM).
			// Even when muted, the CDROM controller is internally processing audio sectors( as seen in 1F801800h.Bit2, which works as usually for XA - ADPCM ),
			// muting is just forcing the CD output volume to zero.
			// Mute is used by Dino Crisis 1 to mute noise during modchip detection.
<<<<<<< HEAD
			dbLog( "CDRomDrive::ExecuteCommand -- Mute" );
			dbBreak(); // TODO
=======
			dbLog( "CDRomDRive::Mute" );
			SendResponse();
>>>>>>> da07ba56
			break;
		}

		case Command::Demute:
		{
			// Turn on audio streaming to SPU (affects both CD-DA and XA-ADPCM). The Demute command is needed only if one has formerly used the Mute command
			// (by default, the PSX is demuted after power-up (...and/or after Init command?), and is demuted after cdrom-booting).
<<<<<<< HEAD
			dbLog( "CDRomDrive::ExecuteCommand -- Demute" );
			dbBreak(); // TODO
=======
			dbLog( "CDRomDRive::Demute" );
			SendResponse();
>>>>>>> da07ba56
			break;
		}

		case Command::Play:
		{
			dbLog( "CDRomDrive::ExecuteCommand -- Play" );
			dbBreak(); // TODO
			break;
		}

		case Command::Forward:
		{
			dbLog( "CDRomDrive::ExecuteCommand -- Forward" );
			dbBreak(); // TODO
			break;
		}

		case Command::Backward:
		{
			dbLog( "CDRomDrive::ExecuteCommand -- Backward" );
			dbBreak(); // TODO
			break;
		}

		// Test commands

		case Command::Test:
		{
			dbLog( "CDRomDRive::Test" );
			const auto subFunction = static_cast<TestFunction>( m_parameterBuffer.Pop() );

			switch ( subFunction )
			{
				case TestFunction::GetVersion:
					m_responseBuffer.Push( 0x94 );
					m_responseBuffer.Push( 0x09 );
					m_responseBuffer.Push( 0x19 );
					m_responseBuffer.Push( 0xc0 );
					m_interruptFlags = InterruptResponse::First;
					break;

				default:
					dbBreak(); // TODO
					break;
			}
			break;
		}

		// Secret unlock commands

		case Command::Secret1:
		case Command::Secret2:
		case Command::Secret3:
		case Command::Secret4:
		case Command::Secret5:
		case Command::Secret6:
		case Command::Secret7:
		case Command::SecretLock:
		{
			dbBreak(); // TODO
			break;
		}

		default:
		{
			dbBreakMessage( "CDRomDrive::ExecuteCommand() -- Invalid command" );
			SendError( ErrorCode::InvalidCommand );
			break;
		}
	}

	dbAssert( m_interruptFlags != InterruptResponse::None ); // there should be a response
	m_parameterBuffer.Clear();
	CheckInterrupt();
}

#undef COMMAND_CASE

void CDRomDrive::ExecuteSecondResponse() noexcept
{
	const auto command = std::exchange( m_secondResponseCommand, Command::Invalid );
	dbLog( "CDRomDrive::ExecuteSecondResponse() -- [%X]", command );

	dbAssert( m_queuedInterrupt == 0 ); // cannot queue more than 1 interrupt
	m_secondResponseBuffer.Clear();

	switch ( command )
	{
		case Command::GetID:
		{
			dbLog( "CDRomDrive::ExecuteSecondResponse -- GetID" );
			m_status.read = false;
			m_status.seek = false;
			m_status.play = false;
			m_status.motorOn = ( m_cdrom != nullptr );

			if ( CanReadDisk() )
			{
				static const uint8_t LicensedResponse[]{ 0x02, 0x00, 0x20, 0x00, 'S', 'C', 'E', 'A' };
				m_secondResponseBuffer.Push( LicensedResponse, 8 );
				m_queuedInterrupt = InterruptResponse::Second;
			}
			else
			{
				static const uint8_t NoDiskResponse[]{ 0x08, 0x40, 0x00, 0x00, 0x00, 0x00, 0x00, 0x00 };
				m_secondResponseBuffer.Push( NoDiskResponse, 8 );
				m_queuedInterrupt = InterruptResponse::Error;
			}
			break;
		}

		case Command::Init:
		case Command::MotorOn:
		case Command::Stop:
		case Command::Pause:
			SendSecondResponse();
			break;

		default:
			dbBreakMessage( "Command %X does not have a second response", command );
			break;
	}

	dbAssert( m_queuedInterrupt != 0 ); // there should be a second response
	if ( m_interruptFlags == 0 )
		ShiftQueuedInterrupt();
}

void CDRomDrive::ExecuteDrive() noexcept
{
	const DriveState state = std::exchange( m_driveState, DriveState::Idle );
	switch ( state )
	{
		case DriveState::Idle:
			dbBreak(); // this should not happen
			break;

		case DriveState::StartingMotor:
		{
<<<<<<< HEAD
			dbLog( " CDRomDrive::ExecuteDrive -- motor on complete" );
			m_status.read = false;
			m_status.seek = false;
			m_status.play = false;
			m_status.motorOn = true;
=======
			dbLog( "CDRomDrive::Pause -- second response" );
			stdx::reset_bits<uint8_t>( m_status, Status::Read | Status::Play | Status::Seek );
			SendSecondResponse();
>>>>>>> da07ba56
			break;
		}

		case DriveState::Seeking:
		{
			dbLog( " CDRomDrive::ExecuteDrive -- seek complete" );

			// TODO: check if seek was successful

			m_status.seek = false;

			if ( m_pendingRead )
			{
				BeginReading();
			}
			else
			{
				// response only sent if there is no pending play or read
				SendSecondResponse();
			}
			break;
		}

		case DriveState::Reading:
		case DriveState::ReadingSingle:
		case DriveState::Playing:
		{
			dbLog( "CDRomDrive::ExecuteDrive -- read complete" );

			m_status.read = false;

			if ( !m_cdrom->ReadSync() )
			{
				dbLogWarning( "CDRomDrive::ExecuteDrive -- invalid sync" );
				SendSecondError( ErrorCode::SeekFailed ); // TODO: should this happen at the end of seek?
			}

			auto& sector = m_sectorBuffers[ m_writeSectorBuffer ];

			const bool readFullSector = m_mode.sectorSize;
			const uint32_t readCount = readFullSector ? DataBufferSize : CDRom::DataBytesPerSector;

			if ( !readFullSector )
			{
				// process headers
				const auto header = m_cdrom->ReadHeader();
				switch ( header.mode )
				{
					case 0: // zero filled
						dbBreak();
						break;

					case 1: // original CDROM
						break;

					case 2:
					case 3:
					{
						const auto subHeader = m_cdrom->ReadSubHeader();
						break;
					}

					default: // invalid
						dbBreak();
						break;
				}
			}

			m_cdrom->Read( (char*)sector.bytes.data(), readCount );
			sector.size = readCount;

			m_writeSectorBuffer = ( m_writeSectorBuffer + 1 ) % NumSectorBuffers;

			// schedule next sector to read
			m_currentSector++;
			m_cdrom->Seek( m_currentSector );

			if ( state != DriveState::ReadingSingle )
				ScheduleDriveEvent( state, GetReadCycles() );

			SendSecondResponse( InterruptResponse::ReceivedData );

			break;
		}

		case DriveState::ChangingSession:
			dbBreak(); // TODO
			break;
	}

	if ( m_interruptFlags == 0 && m_queuedInterrupt != 0 )
		ShiftQueuedInterrupt();
}

void CDRomDrive::LoadDataFifo() noexcept
{
	dbLog( "CDRomDrive::LoadDataFifo()" );

	if ( !m_dataBuffer.Empty() )
	{
		dbLogWarning( "data buffer is not empty" );
		return;
	}

	auto& sector = m_sectorBuffers[ m_readSectorBuffer ];

	if ( sector.size > 0 )
	{
		m_dataBuffer.Push( sector.bytes.data(), sector.size );
		sector.size = 0;
	}
	else
	{
		dbLogWarning( "reading from empty sector buffer" );
		m_dataBuffer.Push( sector.bytes.data(), DataBufferSize );
	}

	// the PSX skips all unprocessed sectors and jumps straight to the newest sector
	m_readSectorBuffer = m_writeSectorBuffer;

	auto& nextSector = m_sectorBuffers[ m_readSectorBuffer ];
	if ( nextSector.size > 0 )
	{
		dbLog( "sending additional interrupt for next sector" );
		SendSecondResponse( InterruptResponse::ReceivedData );
		CheckInterrupt();
	}
}

// CDROM control commands

}<|MERGE_RESOLUTION|>--- conflicted
+++ resolved
@@ -913,13 +913,8 @@
 			// Even when muted, the CDROM controller is internally processing audio sectors( as seen in 1F801800h.Bit2, which works as usually for XA - ADPCM ),
 			// muting is just forcing the CD output volume to zero.
 			// Mute is used by Dino Crisis 1 to mute noise during modchip detection.
-<<<<<<< HEAD
 			dbLog( "CDRomDrive::ExecuteCommand -- Mute" );
-			dbBreak(); // TODO
-=======
-			dbLog( "CDRomDRive::Mute" );
 			SendResponse();
->>>>>>> da07ba56
 			break;
 		}
 
@@ -927,13 +922,8 @@
 		{
 			// Turn on audio streaming to SPU (affects both CD-DA and XA-ADPCM). The Demute command is needed only if one has formerly used the Mute command
 			// (by default, the PSX is demuted after power-up (...and/or after Init command?), and is demuted after cdrom-booting).
-<<<<<<< HEAD
 			dbLog( "CDRomDrive::ExecuteCommand -- Demute" );
-			dbBreak(); // TODO
-=======
-			dbLog( "CDRomDRive::Demute" );
 			SendResponse();
->>>>>>> da07ba56
 			break;
 		}
 
@@ -1073,17 +1063,11 @@
 
 		case DriveState::StartingMotor:
 		{
-<<<<<<< HEAD
 			dbLog( " CDRomDrive::ExecuteDrive -- motor on complete" );
 			m_status.read = false;
 			m_status.seek = false;
 			m_status.play = false;
 			m_status.motorOn = true;
-=======
-			dbLog( "CDRomDrive::Pause -- second response" );
-			stdx::reset_bits<uint8_t>( m_status, Status::Read | Status::Play | Status::Seek );
-			SendSecondResponse();
->>>>>>> da07ba56
 			break;
 		}
 
