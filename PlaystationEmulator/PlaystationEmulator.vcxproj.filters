﻿<?xml version="1.0" encoding="utf-8"?>
<Project ToolsVersion="4.0" xmlns="http://schemas.microsoft.com/developer/msbuild/2003">
  <ItemGroup>
    <Filter Include="inc">
      <UniqueIdentifier>{91b157ec-4213-4a14-a86e-582627ccef11}</UniqueIdentifier>
    </Filter>
    <Filter Include="src">
      <UniqueIdentifier>{eb09ef32-0125-4a25-b4f3-2f36c7c27ef7}</UniqueIdentifier>
    </Filter>
    <Filter Include="inc\shaders">
      <UniqueIdentifier>{36cc0cca-18f3-4c23-881c-953ca04658f0}</UniqueIdentifier>
    </Filter>
  </ItemGroup>
  <ItemGroup>
    <ClInclude Include="inc\PlaystationEmulator\CPU.h">
      <Filter>inc</Filter>
    </ClInclude>
    <ClInclude Include="inc\PlaystationEmulator\Instruction.h">
      <Filter>inc</Filter>
    </ClInclude>
    <ClInclude Include="inc\PlaystationEmulator\Memory.h">
      <Filter>inc</Filter>
    </ClInclude>
    <ClInclude Include="inc\PlaystationEmulator\MemoryMap.h">
      <Filter>inc</Filter>
    </ClInclude>
    <ClInclude Include="inc\PlaystationEmulator\BIOS.h">
      <Filter>inc</Filter>
    </ClInclude>
    <ClInclude Include="inc\PlaystationEmulator\MemoryControl.h">
      <Filter>inc</Filter>
    </ClInclude>
    <ClInclude Include="inc\PlaystationEmulator\Cop0.h">
      <Filter>inc</Filter>
    </ClInclude>
    <ClInclude Include="inc\PlaystationEmulator\DMA.h">
      <Filter>inc</Filter>
    </ClInclude>
    <ClInclude Include="inc\PlaystationEmulator\RAM.h">
      <Filter>inc</Filter>
    </ClInclude>
    <ClInclude Include="inc\PlaystationEmulator\GPU.h">
      <Filter>inc</Filter>
    </ClInclude>
    <ClInclude Include="inc\PlaystationEmulator\Renderer.h">
      <Filter>inc</Filter>
    </ClInclude>
    <ClInclude Include="inc\PlaystationEmulator\Timers.h">
      <Filter>inc</Filter>
    </ClInclude>
    <ClInclude Include="inc\PlaystationEmulator\CDRomDrive.h">
      <Filter>inc</Filter>
    </ClInclude>
    <ClInclude Include="inc\PlaystationEmulator\FifoBuffer.h">
      <Filter>inc</Filter>
    </ClInclude>
    <ClInclude Include="inc\PlaystationEmulator\InterruptControl.h">
      <Filter>inc</Filter>
    </ClInclude>
    <ClInclude Include="inc\PlaystationEmulator\File.h">
      <Filter>inc</Filter>
    </ClInclude>
    <ClInclude Include="inc\PlaystationEmulator\ControllerPorts.h">
      <Filter>inc</Filter>
    </ClInclude>
    <ClInclude Include="inc\PlaystationEmulator\DualSerialPort.h">
      <Filter>inc</Filter>
    </ClInclude>
    <ClInclude Include="inc\PlaystationEmulator\ClutShader.h">
      <Filter>inc\shaders</Filter>
    </ClInclude>
    <ClInclude Include="inc\PlaystationEmulator\FullscreenShader.h">
      <Filter>inc\shaders</Filter>
    </ClInclude>
    <ClInclude Include="inc\PlaystationEmulator\GpuDefs.h">
      <Filter>inc</Filter>
    </ClInclude>
    <ClInclude Include="inc\PlaystationEmulator\Controller.h">
      <Filter>inc</Filter>
    </ClInclude>
    <ClInclude Include="inc\PlaystationEmulator\CDRom.h">
      <Filter>inc</Filter>
    </ClInclude>
    <ClInclude Include="inc\PlaystationEmulator\GTE.h">
      <Filter>inc</Filter>
    </ClInclude>
    <ClInclude Include="inc\PlaystationEmulator\SPU.h">
      <Filter>inc</Filter>
    </ClInclude>
<<<<<<< HEAD
    <ClInclude Include="inc\PlaystationEmulator\EventManager.h">
=======
    <ClInclude Include="inc\PlaystationEmulator\Playstation.h">
>>>>>>> 1ac84c6a
      <Filter>inc</Filter>
    </ClInclude>
    <ClInclude Include="inc\PlaystationEmulator\Defs.h">
      <Filter>inc</Filter>
    </ClInclude>
  </ItemGroup>
  <ItemGroup>
    <ClCompile Include="src\CPU.cpp">
      <Filter>src</Filter>
    </ClCompile>
    <ClCompile Include="src\BIOS.cpp">
      <Filter>src</Filter>
    </ClCompile>
    <ClCompile Include="src\main.cpp">
      <Filter>src</Filter>
    </ClCompile>
    <ClCompile Include="src\Instruction.cpp">
      <Filter>src</Filter>
    </ClCompile>
    <ClCompile Include="src\DMA.cpp">
      <Filter>src</Filter>
    </ClCompile>
    <ClCompile Include="src\Cop0.cpp">
      <Filter>src</Filter>
    </ClCompile>
    <ClCompile Include="src\GPU.cpp">
      <Filter>src</Filter>
    </ClCompile>
    <ClCompile Include="src\Renderer.cpp">
      <Filter>src</Filter>
    </ClCompile>
    <ClCompile Include="src\Timers.cpp">
      <Filter>src</Filter>
    </ClCompile>
    <ClCompile Include="src\CDRomDrive.cpp">
      <Filter>src</Filter>
    </ClCompile>
    <ClCompile Include="src\MemoryControl.cpp">
      <Filter>src</Filter>
    </ClCompile>
    <ClCompile Include="src\Controller.cpp">
      <Filter>src</Filter>
    </ClCompile>
    <ClCompile Include="src\ControllerPorts.cpp">
      <Filter>src</Filter>
    </ClCompile>
    <ClCompile Include="src\GTE.cpp">
      <Filter>src</Filter>
    </ClCompile>
    <ClCompile Include="src\SPU.cpp">
      <Filter>src</Filter>
    </ClCompile>
<<<<<<< HEAD
    <ClCompile Include="src\EventManager.cpp">
=======
    <ClCompile Include="inc\PlaystationEmulator\Playstation.cpp">
      <Filter>src</Filter>
    </ClCompile>
    <ClCompile Include="src\File.cpp">
>>>>>>> 1ac84c6a
      <Filter>src</Filter>
    </ClCompile>
  </ItemGroup>
</Project><|MERGE_RESOLUTION|>--- conflicted
+++ resolved
@@ -87,11 +87,10 @@
     <ClInclude Include="inc\PlaystationEmulator\SPU.h">
       <Filter>inc</Filter>
     </ClInclude>
-<<<<<<< HEAD
     <ClInclude Include="inc\PlaystationEmulator\EventManager.h">
-=======
+      <Filter>inc</Filter>
+    </ClInclude>
     <ClInclude Include="inc\PlaystationEmulator\Playstation.h">
->>>>>>> 1ac84c6a
       <Filter>inc</Filter>
     </ClInclude>
     <ClInclude Include="inc\PlaystationEmulator\Defs.h">
@@ -144,14 +143,13 @@
     <ClCompile Include="src\SPU.cpp">
       <Filter>src</Filter>
     </ClCompile>
-<<<<<<< HEAD
     <ClCompile Include="src\EventManager.cpp">
-=======
+      <Filter>src</Filter>
+    </ClCompile>
     <ClCompile Include="inc\PlaystationEmulator\Playstation.cpp">
       <Filter>src</Filter>
     </ClCompile>
     <ClCompile Include="src\File.cpp">
->>>>>>> 1ac84c6a
       <Filter>src</Filter>
     </ClCompile>
   </ItemGroup>
