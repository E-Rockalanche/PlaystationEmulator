#pragma once

namespace PSX
{

const char* const ClutVertexShader = R"glsl(
#version 330 core

in vec4 v_pos;
in vec2 v_texCoord;
in vec3 v_color;
in int v_clut;
in int v_texPage;

out vec3 BlendColor;
out vec2 TexCoord;
out vec3 Position;
flat out ivec2 TexPageBase;
flat out ivec2 ClutBase;
flat out int TexPage;

void main()
{
	// calculate normalized screen coordinate
	float x = 2.0 * ( v_pos.x / 1024.0 ) - 1.0;
	float y = 2.0 * ( v_pos.y / 512.0 ) - 1.0;
	float z = v_pos.z / 32767.0;
	Position = vec3( v_pos.xy, z );
	gl_Position = vec4( x, y, 0.0, 1.0 );

	// calculate texture page offset
	TexPageBase = ivec2( ( v_texPage & 0xf ) * 64, ( ( v_texPage >> 4 ) & 0x1 ) * 256 );

	// calculate CLUT offset
	ClutBase = ivec2( ( v_clut & 0x3f ) * 16, v_clut >> 6 );

	BlendColor = v_color;
	TexCoord = v_texCoord;

	// send other texpage info to fragment shader
	TexPage = v_texPage;
}
)glsl";

const char* const ClutFragmentShader = R"glsl(
#version 330 core

in vec3 BlendColor;
in vec2 TexCoord;
in vec3 Position;
flat in ivec2 TexPageBase;
flat in ivec2 ClutBase;
flat in int TexPage;

layout(location=0, index=0) out vec4 FragColor;
layout(location=0, index=1) out vec4 ParamColor;

uniform float u_srcBlend;
uniform float u_destBlend;
uniform bool u_setMaskBit;
uniform bool u_drawOpaquePixels;
uniform bool u_drawTransparentPixels;
uniform bool u_dither;
uniform bool u_realColor;
uniform ivec2 u_texWindowMask;
uniform ivec2 u_texWindowOffset;

uniform sampler2D u_vram;

vec3 FloorVec3( vec3 v )
{
	v.r = floor( v.r );
	v.g = floor( v.g );
	v.b = floor( v.b );
	return v;
}

vec3 RoundVec3( vec3 v )
{
	return FloorVec3( v + vec3( 0.5, 0.5, 0.5 ) );
}

uint mod_uint( uint x, uint y )
{
	return x - y * ( x / y );
}

int DitherTable[16] = int[16]( 4, 0, -3, 1, 2, -2, 3, -1, -3, 1, -4, 0, 3, -1, 2, -2 );

vec3 Dither24bitTo15Bit( ivec2 pos, vec3 color )
{
	// assumes we are not using real color
	uint index = mod_uint( uint( pos.x ), 4u ) + mod_uint( uint( pos.y ), 4u ) * 4u;
	float offset = float( DitherTable[ index ] );
	color = FloorVec3( color ) + vec3( offset );
	color.r = clamp( color.r, 0.0, 255.0 );
	color.g = clamp( color.g, 0.0, 255.0 );
	color.b = clamp( color.b, 0.0, 255.0 );
	return FloorVec3( color / 8.0 );
}

vec3 ConvertColorTo15bit( vec3 color )
{
	color *= 31.0;
	if ( u_realColor )
		return color;
	else
		return RoundVec3( color );
}

vec3 ConvertColorTo24Bit( vec3 color )
{
	color *= 255.0;
	if ( u_realColor )
		return color;
	else
		return RoundVec3( color );
}

int FloatToInt5( float value )
{
	return int( floor( value * 31.0 + 0.5 ) );
}

int SampleVRam( ivec2 pos )
{
	vec4 c = texelFetch( u_vram, pos, 0 );
	int red = FloatToInt5( c.r );
	int green = FloatToInt5( c.g );
	int blue = FloatToInt5( c.b );
	int maskBit = int( ceil( c.a ) );
	return ( maskBit << 15 ) | ( blue << 10 ) | ( green << 5 ) | red;
}

vec4 SampleColor( ivec2 pos )
{
	vec4 color = texelFetch( u_vram, pos, 0 );
	color.rgb = ConvertColorTo15bit( color.rgb );
	color.a = ceil( color.a );
	return color;
}

vec4 SampleClut( int index )
{
	return SampleColor( ClutBase + ivec2( index, 0 ) );
}

// texCoord counted in 4bit steps
int SampleIndex4( ivec2 texCoord )
{
	int sample = SampleVRam( TexPageBase + ivec2( texCoord.x / 4, texCoord.y ) );
	int shiftAmount = ( texCoord.x & 0x3 ) * 4;
	return ( sample >> shiftAmount ) & 0xf;
}

// texCoord counted in 8bit steps
int SampleIndex8( ivec2 texCoord )
{
	int sample = SampleVRam( TexPageBase + ivec2( texCoord.x / 2, texCoord.y ) );
	int shiftAmount = ( texCoord.x & 0x1 ) * 8;
	return ( sample >> shiftAmount ) & 0xff;
}

vec4 LookupTexel()
{
	vec4 color;

	ivec2 texCoord = ivec2( int( floor( TexCoord.x + 0.5 ) ) & 0xff, int( floor( TexCoord.y + 0.5 ) ) & 0xff );

	texCoord.x = ( texCoord.x & ~( u_texWindowMask.x * 8 ) ) | ( ( u_texWindowOffset.x & u_texWindowMask.x ) * 8 );
	texCoord.y = ( texCoord.y & ~( u_texWindowMask.y * 8 ) ) | ( ( u_texWindowOffset.y & u_texWindowMask.y ) * 8 );

	int colorMode = ( TexPage >> 7 ) & 0x3;
	if ( colorMode == 0 )
	{
		color = SampleClut( SampleIndex4( texCoord ) ); // get 4bit index
	}
	else if ( colorMode == 1 )
	{
		color = SampleClut( SampleIndex8( texCoord ) ); // get 8bit index
	}
	else
	{
		color = SampleColor( TexPageBase + texCoord );
	}

	return color;
}

void main()
{
	vec4 color;

	float srcBlend = u_srcBlend;
	float destBlend = u_destBlend;

	vec3 blendColor = ConvertColorTo24Bit( BlendColor );

	if ( bool( TexPage & ( 1 << 11 ) ) )
	{
		// texture disabled
		color = vec4( blendColor, 0.0 );
	}
	else
	{
		// texture enabled
		color = LookupTexel();

		// check if pixel is fully transparent
		if ( color == vec4( 0.0 ) )
			discard;

		// blend color, result is 8bit
		color.rgb = ( color.rgb * blendColor.rgb ) / 16.0;

		if ( color.a == 0 )
		{
			if ( !u_drawOpaquePixels )
				discard;

			// disable semi transparency
			srcBlend = 1.0;
			destBlend = 0.0;
		}
		else if ( !u_drawTransparentPixels )
		{
			discard;
		}
	}

	if ( u_realColor )
	{
		color.rgb /= 255.0;
	}
	else if ( u_dither )
	{
		ivec2 pos = ivec2( int( floor( Position.x ) ), int( floor( Position.y ) ) );
		color.rgb = Dither24bitTo15Bit( pos, color.rgb ) / 31.0;
	}
	else
	{
		color.rgb = FloorVec3( color.rgb / 8.0 ) / 31.0;
	}
<<<<<<< HEAD
=======

	// pre-multiply alpha
	color.rgb *= srcBlend;
>>>>>>> a9082e8c

	if ( u_setMaskBit )
		color.a = 1.0;

	// output color
	FragColor = color;

	// configure dest blend per pixel using dual blending
	ParamColor = vec4( 0.0, 0.0, 0.0, destBlend );

	// set depth from mask bit
	if ( color.a == 0.0 )
		gl_FragDepth = Position.z;
	else
		gl_FragDepth = -1.0;
}
)glsl";

}<|MERGE_RESOLUTION|>--- conflicted
+++ resolved
@@ -241,12 +241,9 @@
 	{
 		color.rgb = FloorVec3( color.rgb / 8.0 ) / 31.0;
 	}
-<<<<<<< HEAD
-=======
 
 	// pre-multiply alpha
 	color.rgb *= srcBlend;
->>>>>>> a9082e8c
 
 	if ( u_setMaskBit )
 		color.a = 1.0;
